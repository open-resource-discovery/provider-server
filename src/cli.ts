--- conflicted
+++ resolved
@@ -50,7 +50,17 @@
   .option("--github-branch <githubBranch>", "GitHub branch", process.env.GITHUB_BRANCH)
   .option("--github-repository <githubRepository>", "GitHub repository <OWNER>/<REPO>", process.env.GITHUB_REPOSITORY)
   .option("--github-token <githubToken>", "GitHub token for authentication", process.env.GITHUB_TOKEN)
-<<<<<<< HEAD
+  .option("--data-dir <dataDir>", "Base directory for content storage", process.env.ORD_DATA_DIR || "./data")
+  .option(
+    "--update-delay <updateDelay>",
+    "Cooldown between webhook-triggered updates (seconds)",
+    process.env.UPDATE_DELAY || "5",
+  )
+  .option(
+    "--status-dashboard-enabled <statusDashboardEnabled>",
+    "Enable/disable status dashboard (true/false)",
+    process.env.STATUS_DASHBOARD_ENABLED || "true",
+  )
   .option(
     "--mtls-ca-path <path>",
     "Path to CA certificate for validating client certificates",
@@ -78,18 +88,6 @@
     "--mtls-config-endpoints <endpoints>",
     "Semicolon-separated list of URLs to fetch certificate configuration from",
     process.env.MTLS_CONFIG_ENDPOINTS,
-=======
-  .option("--data-dir <dataDir>", "Base directory for content storage", process.env.ORD_DATA_DIR || "./data")
-  .option(
-    "--update-delay <updateDelay>",
-    "Cooldown between webhook-triggered updates (seconds)",
-    process.env.UPDATE_DELAY || "5",
-  )
-  .option(
-    "--status-dashboard-enabled <statusDashboardEnabled>",
-    "Enable/disable status dashboard (true/false)",
-    process.env.STATUS_DASHBOARD_ENABLED || "true",
->>>>>>> 53d56385
   );
 
 program.version(packageJson.version);
