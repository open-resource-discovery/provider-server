--- conflicted
+++ resolved
@@ -1,14 +1,9 @@
 import fastifyETag from "@fastify/etag";
-<<<<<<< HEAD
 import fastify, { FastifyServerOptions } from "fastify";
 import fs from "node:fs";
-import path from "node:path";
 import https from "node:https";
-=======
 import fastifyWebsocket from "@fastify/websocket";
-import fastify from "fastify";
 import fastifyRawBody from "fastify-raw-body";
->>>>>>> 53d56385
 import statusRouter from "./routes/statusRouter.js";
 import { PATH_CONSTANTS } from "src/constant.js";
 import { setupAuthentication } from "src/middleware/authenticationSetup.js";
@@ -203,7 +198,6 @@
 
   const statusService = new StatusService(updateScheduler, fileSystemManager, log, opts, localRepository);
   const wsHandler = new StatusWebSocketHandler(statusService, updateScheduler, log);
-  // @ts-expect-error Type mismatch between Fastify instance types
   wsHandler.register(server);
 
   // Register status router with enhanced functionality
