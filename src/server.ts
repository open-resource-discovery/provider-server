import fastifyETag from "@fastify/etag";
import fastifyWebsocket from "@fastify/websocket";
import fastify from "fastify";
import fastifyRawBody from "fastify-raw-body";
import statusRouter from "./routes/statusRouter.js";
import { PATH_CONSTANTS } from "src/constant.js";
import { setupAuthentication } from "src/middleware/authenticationSetup.js";
import { errorHandler } from "src/middleware/errorHandler.js";
import { OptSourceType } from "src/model/cli.js";
import { type FastifyInstanceType } from "src/model/fastify.js";
import { type ProviderServerOptions } from "src/model/server.js";
import { log } from "src/util/logger.js";
import { RouterFactory } from "./factories/routerFactory.js";
import { FqnDocumentMap } from "./util/fqnHelpers.js";
import { FileSystemManager } from "./services/fileSystemManager.js";
import { GithubContentFetcher } from "./services/githubContentFetcher.js";
import { GitCloneContentFetcher } from "./services/gitCloneContentFetcher.js";
import { UpdateScheduler } from "./services/updateScheduler.js";
import { WebhookRouter } from "./routes/webhookRouter.js";
import { StatusWebSocketHandler } from "./websocket/statusWebSocketHandler.js";
import { StatusService } from "./services/statusService.js";
import { buildGithubConfig } from "./model/github.js";
import { LocalDocumentRepository } from "./repositories/localDocumentRepository.js";
import { getPackageVersion } from "./util/files.js";
<<<<<<< HEAD
import { SyncStatusService } from "./services/syncStatusService.js";
=======
import cors from "@fastify/cors";
>>>>>>> 90ad5d13

const version = getPackageVersion();

export { ProviderServerOptions }; // Re-export the type

type ShutdownFunction = () => Promise<void>;

let fileSystemManager: FileSystemManager | null = null;
let updateScheduler: UpdateScheduler | null = null;
const syncStatus = SyncStatusService.getInstance();

export async function startProviderServer(opts: ProviderServerOptions): Promise<ShutdownFunction> {
  log.info("============================================================");
  log.info("ORD Provider Server");
  log.info("============================================================");

  const server = fastify({
    loggerInstance: log,
    ignoreTrailingSlash: true,
    exposeHeadRoutes: true,
  });

  if (opts.cors) {
    server.register(cors, {
      origin: opts.cors,
    });
  }

  // Initialize file system manager
  fileSystemManager = new FileSystemManager({
    dataDir: opts.dataDir,
    documentsSubDirectory: opts.ordDocumentsSubDirectory,
  });
  await fileSystemManager.initialize();

  if (opts.sourceType === OptSourceType.Github) {
    // Create the update scheduler but don't perform initial sync yet
    const githubConfig = buildGithubConfig({
      apiUrl: opts.githubApiUrl!,
      repository: opts.githubRepository!,
      branch: opts.githubBranch!,
      token: opts.githubToken,
      rootDirectory: opts.ordDirectory,
      fetchStrategy: opts.fetchStrategy,
    });

    const contentFetcher =
      githubConfig.fetchStrategy === "clone"
        ? new GitCloneContentFetcher(githubConfig)
        : new GithubContentFetcher(githubConfig);

    log.info(`Using fetch strategy: ${githubConfig.fetchStrategy || "clone"}`);

    updateScheduler = new UpdateScheduler(
      {
        updateDelay: opts.updateDelay,
      },
      contentFetcher,
      fileSystemManager,
      log,
    );

    // Initialize the scheduler to load metadata
    await updateScheduler.initialize();
  }

  // Basic server setup
  await setupServer(server, opts);

  // Setup authentication
  await setupAuthentication(server, {
    authMethods: opts.authentication.methods,
    validUsers: opts.authentication.basicAuthUsers,
  });

  // Configure routing based on source type
  await setupRouting(server, opts);

  // Setup webhook endpoint if using GitHub
  if (opts.sourceType === OptSourceType.Github && updateScheduler) {
    const webhookRouter = new WebhookRouter(
      updateScheduler,
      {
        secret: opts.webhookSecret,
        branch: opts.githubBranch!,
        repository: opts.githubRepository!,
      },
      log,
    );
    webhookRouter.register(server);
  }

  const shutdown = await startServer(server, opts);

  // Perform warm-up asynchronously after server has started
  if (opts.sourceType === OptSourceType.Github && updateScheduler) {
    performWarmupAsync(opts).catch((error) => {
      log.error("Background warmup failed:", error);
    });
  }

  return shutdown;
}

async function performWarmupAsync(_opts: ProviderServerOptions): Promise<void> {
  if (syncStatus.initialSyncInProgress) {
    log.warn("Initial sync already in progress, skipping duplicate warmup");
    return;
  }

  syncStatus.initialSyncInProgress = true;
  log.info("Starting background content synchronization...");

  try {
    // Check if we have a current version
    const currentVersion = await fileSystemManager!.getCurrentVersion();

    if (!currentVersion) {
      log.info("No current version found. Fetching initial content from GitHub...");

      try {
        await updateScheduler!.forceUpdate();
        log.info("Initial content fetch completed successfully");
        syncStatus.initialSyncComplete = true;
      } catch (error) {
        log.error("Failed to fetch initial content from GitHub: %s", error);
      }
    } else {
      log.info(`Found existing version: ${currentVersion}`);
      syncStatus.initialSyncComplete = true; // We have content to serve

      const needsUpdate = await updateScheduler!.checkForUpdates();

      if (needsUpdate) {
        try {
          await updateScheduler!.forceUpdate();
          log.info("Content update completed successfully");
        } catch (error) {
          log.error("Failed to update content from GitHub: %s", error);
          log.warn("Continuing with existing cached content");
        }
      } else {
        log.info("Local content is up to date with GitHub");
      }
    }
  } finally {
    syncStatus.initialSyncInProgress = false;
  }
}

async function setupServer(server: FastifyInstanceType, opts: ProviderServerOptions): Promise<void> {
  server.setErrorHandler(errorHandler);

  await server.register(fastifyRawBody, {
    field: "rawBody",
    global: false,
    encoding: "utf8",
  });
  await server.register(fastifyETag);

  await server.register(fastifyWebsocket);

  let localRepository: LocalDocumentRepository | null = null;
  if (opts.sourceType === OptSourceType.Local) {
    localRepository = new LocalDocumentRepository(opts.ordDirectory);
  }

  const statusService = new StatusService(updateScheduler, fileSystemManager, log, opts, localRepository);
  const wsHandler = new StatusWebSocketHandler(statusService, updateScheduler, log);
  // @ts-expect-error Type mismatch between Fastify instance types
  wsHandler.register(server);

  // Register status router with enhanced functionality
  await server.register(statusRouter, {
    fileSystemManager,
    updateScheduler,
    statusDashboardEnabled: opts.statusDashboardEnabled,
    statusService,
  });

  // Add root redirect based on status dashboard setting
  server.get("/", (_request, reply) => {
    if (opts.statusDashboardEnabled) {
      reply.redirect("/status");
    } else {
      reply.redirect(PATH_CONSTANTS.WELL_KNOWN_ENDPOINT);
    }
  });

  // Add health check endpoint
  server.get("/health", { logLevel: "error" }, async (_request, _reply) => {
    const currentVersion = await fileSystemManager?.getCurrentVersion();
    return {
      status: "ok",
      timestamp: new Date().toISOString(),
      version,
      sync: {
        ...syncStatus.getSyncStatus(),
        hasContent: opts.sourceType !== OptSourceType.Github || syncStatus.initialSyncComplete || !!currentVersion,
      },
    };
  });

  // Add version header to all responses
  server.addHook("onSend", (_request, reply, _, done) => {
    reply.header("x-ord-provider-server-version", version);
    done();
  });
}

async function setupRouting(server: FastifyInstanceType, opts: ProviderServerOptions): Promise<void> {
  const baseUrl = opts.baseUrl!;

  log.info(`Starting with options`);
  log.info(`>> Source Type: ${opts.sourceType}`);
  log.info(`>> Base URL: ${opts.baseUrl || "-"}`);
  log.info(
    `>> ORD Document Directory: ${opts.ordDirectory || opts.sourceType === "github" ? PATH_CONSTANTS.GITHUB_DEFAULT_ROOT : ""}/${opts.ordDocumentsSubDirectory}`,
  );
  log.info(`>> Host: ${opts.host || "-"}`);
  log.info(`>> Port: ${opts.port || "-"}`);
  log.info(`>> GitHub API URL: ${opts.githubApiUrl || "-"}`);
  log.info(`>> GitHub Repository: ${opts.githubRepository || "-"}`);
  log.info(`>> GitHub Branch: ${opts.githubBranch || "-"}`);
  log.info(`>> GitHub Token: ${opts.githubToken?.slice(-4).padStart(opts.githubToken.length, "*") || "-"}`);
  log.info(`>> Data Directory: ${opts.dataDir}`);
  log.info(`>> Update Delay (Webhook Cooldown): ${opts.updateDelay / 1000}s`);
  if (opts.authentication?.methods) {
    log.info(`>> Authentication Methods: ${opts.authentication.methods.join(", ")}`);
  }
  if (opts.authentication?.basicAuthUsers) {
    log.info(
      `>> Authentication Basic Auth Users: ${Object.entries(opts.authentication.basicAuthUsers).map(([userName, password]) => `${userName}${password ? " ***" : ""}`)}`,
    );
  }

  const initialFqnDocumentMap: FqnDocumentMap = {};

  // For GitHub source, always use local filesystem with the current version directory
  const effectiveOrdDirectory =
    opts.sourceType === OptSourceType.Github ? fileSystemManager!.getCurrentPath() : opts.ordDirectory;

  const router = await RouterFactory.createRouter({
    sourceType: OptSourceType.Local, // Always use local mode now
    baseUrl: baseUrl,
    authMethods: opts.authentication.methods,
    fqnDocumentMap: initialFqnDocumentMap,
    documentsSubDirectory: opts.ordDocumentsSubDirectory,
    ordDirectory: effectiveOrdDirectory,
  });

  router.register(server);
}

async function startServer(server: FastifyInstanceType, opts: ProviderServerOptions): Promise<ShutdownFunction> {
  try {
    const port = opts.port || 8080;
    const host = opts.host || "0.0.0.0";

    const serverEndpoint = await server.listen({
      port,
      host,
    });

    server.log.info(`Server started on port ${port}`);
    server.log.info(`(Local Server) ORD entry-point available: ${serverEndpoint}${PATH_CONSTANTS.WELL_KNOWN_ENDPOINT}`);
    if (opts.baseUrl) {
      server.log.info(`(Base URL) ORD entry-point available: ${opts.baseUrl}${PATH_CONSTANTS.WELL_KNOWN_ENDPOINT}`);
    }

    // Return the shutdown function
    return async () => {
      try {
        // Stop the update scheduler if it exists
        if (updateScheduler) {
          server.log.info("Stopping update scheduler...");
          updateScheduler.stop();
        }

        await server.close();
        server.log.info("Server shutdown complete");
      } catch (err) {
        server.log.error(`Error during server shutdown: ${err}`);
        throw err;
      }
    };
  } catch (err) {
    process.stdout.write(`Error: ${String(err)}`);
    process.exit(1);
  }
}<|MERGE_RESOLUTION|>--- conflicted
+++ resolved
@@ -22,11 +22,8 @@
 import { buildGithubConfig } from "./model/github.js";
 import { LocalDocumentRepository } from "./repositories/localDocumentRepository.js";
 import { getPackageVersion } from "./util/files.js";
-<<<<<<< HEAD
 import { SyncStatusService } from "./services/syncStatusService.js";
-=======
 import cors from "@fastify/cors";
->>>>>>> 90ad5d13
 
 const version = getPackageVersion();
 
