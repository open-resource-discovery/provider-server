{
  "name": "@open-resource-discovery/provider-server",
  "version": "0.9.2",
  "description": "A CLI application or server that takes multiple ORD documents and other metadata files and exposes them as a ORD Provider implementation (ORD Document API)",
  "engines": {
    "node": ">=22.8.0",
    "npm": ">=10.8.2"
  },
  "type": "module",
  "bin": "dist/src/cli.js",
  "files": [
    "dist/"
  ],
  "scripts": {
    "prebuild": "rimraf ./dist",
    "build": "tsc -p tsconfig.prod.json && tsc-alias -p tsconfig.prod.json",
    "prepublishOnly": "npm run build",
    "deploy": "npm run build && npm prune --production && cf login -a https://api.cf.sap.hana.ondemand.com -o CORE_CF -s open-discovery && cf push && npm install",
    "start": "node dist/src/cli.js",
    "dev": "tsx watch ./src/cli.ts",
    "eslint": "eslint . --fix",
    "eslint:ci": "eslint .",
    "prettier": "prettier --write \"**/*.{json,yml,yaml,md}\"",
    "prettier:ci": "prettier --check \"**/*.{json,yml,yaml,md}\"",
    "format": "npm run prettier && npm run eslint",
    "test:ci": "jest --ci --collectCoverage",
    "test:watch": "jest --watchAll",
    "test": "npm run test:ci",
    "coverage": "jest --coverage --maxWorkers=1",
    "prepare": "[ ! -z \"$CF_INSTANCE_IP\" ] || is-ci || husky"
  },
  "repository": {
    "type": "git",
    "url": "git+https://github.com/open-resource-discovery/provider-server.git"
  },
  "author": "SAP SE",
  "license": "Apache-2.0",
  "dependencies": {
    "@fastify/auth": "5.0.2",
    "@fastify/basic-auth": "6.2.0",
    "@fastify/etag": "6.0.3",
    "@fastify/static": "8.2.0",
    "@fastify/websocket": "11.2.0",
<<<<<<< HEAD
    "@octokit/rest": "22.0.0",
=======
    "@octokit/rest": "20.1.2",
>>>>>>> 86cbccd1
    "@open-resource-discovery/specification": "1.12.1",
    "bcryptjs": "3.0.2",
    "commander": "14.0.1",
    "dotenv": "17.2.2",
    "fastify": "5.6.0",
    "fastify-plugin": "5.0.1",
    "fastify-raw-body": "5.0.0",
    "p-limit": "7.1.1",
    "pino": "9.9.5",
    "pino-pretty": "13.1.1"
  },
  "devDependencies": {
    "@eslint/js": "9.35.0",
    "@sap/eslint-config": "0.4.0",
    "@tsconfig/node22": "22.0.2",
    "@types/got": "9.6.12",
    "@types/jest": "30.0.0",
    "@types/js-yaml": "4.0.9",
    "@types/ws": "8.18.1",
<<<<<<< HEAD
    "@types/node": "24.3.1",
=======
    "@types/node": "22.18.3",
>>>>>>> 86cbccd1
    "eslint": "9.35.0",
    "fetch-mock": "12.5.4",
    "husky": "9.1.7",
    "is-ci": "4.1.0",
    "jest": "30.1.3",
    "jest-cli": "30.1.3",
    "jest-fetch-mock": "3.0.3",
    "jest-junit": "16.0.0",
    "jest-watch-typeahead": "3.0.1",
    "lint-staged": "16.1.6",
    "prettier": "3.6.2",
    "rimraf": "6.0.1",
    "ts-jest": "29.4.1",
    "tsc-alias": "1.8.16",
    "tsx": "4.20.5",
    "typescript": "5.9.2"
  },
  "lint-staged": {
    "./**/*.{js,ts}": [
      "eslint --quiet"
    ],
    "**/*.{json,yml,yaml,md}": [
      "prettier --write"
    ]
  }
}<|MERGE_RESOLUTION|>--- conflicted
+++ resolved
@@ -1,6 +1,6 @@
 {
   "name": "@open-resource-discovery/provider-server",
-  "version": "0.9.2",
+  "version": "0.9.3",
   "description": "A CLI application or server that takes multiple ORD documents and other metadata files and exposes them as a ORD Provider implementation (ORD Document API)",
   "engines": {
     "node": ">=22.8.0",
@@ -41,11 +41,7 @@
     "@fastify/etag": "6.0.3",
     "@fastify/static": "8.2.0",
     "@fastify/websocket": "11.2.0",
-<<<<<<< HEAD
     "@octokit/rest": "22.0.0",
-=======
-    "@octokit/rest": "20.1.2",
->>>>>>> 86cbccd1
     "@open-resource-discovery/specification": "1.12.1",
     "bcryptjs": "3.0.2",
     "commander": "14.0.1",
@@ -65,11 +61,7 @@
     "@types/jest": "30.0.0",
     "@types/js-yaml": "4.0.9",
     "@types/ws": "8.18.1",
-<<<<<<< HEAD
     "@types/node": "24.3.1",
-=======
-    "@types/node": "22.18.3",
->>>>>>> 86cbccd1
     "eslint": "9.35.0",
     "fetch-mock": "12.5.4",
     "husky": "9.1.7",
