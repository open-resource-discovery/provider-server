--- conflicted
+++ resolved
@@ -39,12 +39,8 @@
     "@fastify/auth": "5.0.2",
     "@fastify/basic-auth": "6.2.0",
     "@fastify/etag": "6.0.3",
-<<<<<<< HEAD
     "@fastify/request-context": "^6.2.0",
-    "@fastify/static": "8.1.1",
-=======
     "@fastify/static": "8.2.0",
->>>>>>> 4be825ce
     "@open-resource-discovery/specification": "^1.9.11",
     "bcryptjs": "3.0.2",
     "commander": "^13.1.0",
