{
  "name": "@open-resource-discovery/provider-server",
<<<<<<< HEAD
  "version": "0.8.4-dev.4",
=======
  "version": "0.9.0",
>>>>>>> e7d3c6e5
  "description": "A CLI application or server that takes multiple ORD documents and other metadata files and exposes them as a ORD Provider implementation (ORD Document API)",
  "engines": {
    "node": ">=22.8.0",
    "npm": ">=10.8.2"
  },
  "type": "module",
  "bin": "dist/src/cli.js",
  "files": [
    "dist/"
  ],
  "scripts": {
    "prebuild": "rimraf ./dist",
    "build": "tsc -p tsconfig.prod.json && tsc-alias -p tsconfig.prod.json",
    "prepublishOnly": "npm run build",
    "deploy": "npm run build && npm prune --production && cf login -a https://api.cf.sap.hana.ondemand.com -o CORE_CF -s open-discovery && cf push && npm install",
    "start": "node dist/src/cli.js",
    "dev": "tsx watch ./src/cli.ts",
    "eslint": "eslint . --fix",
    "eslint:ci": "eslint .",
    "prettier": "prettier --write \"**/*.{json,yml,yaml,md}\"",
    "prettier:ci": "prettier --check \"**/*.{json,yml,yaml,md}\"",
    "format": "npm run prettier && npm run eslint",
    "test:ci": "jest --ci --collectCoverage",
    "test:watch": "jest --watchAll",
    "test": "npm run test:ci",
    "coverage": "jest --coverage --maxWorkers=1",
    "prepare": "[ ! -z \"$CF_INSTANCE_IP\" ] || is-ci || husky"
  },
  "repository": {
    "type": "git",
    "url": "git+https://github.com/open-resource-discovery/provider-server.git"
  },
  "author": "SAP SE",
  "license": "Apache-2.0",
  "dependencies": {
    "@fastify/auth": "5.0.2",
    "@fastify/basic-auth": "6.2.0",
    "@fastify/etag": "6.0.3",
    "@fastify/static": "8.2.0",
    "@open-resource-discovery/specification": "1.12.0",
    "bcryptjs": "3.0.2",
    "commander": "14.0.0",
    "dotenv": "17.2.0",
    "fastify": "5.4.0",
    "fastify-plugin": "5.0.1",
    "pino": "9.7.0",
    "pino-pretty": "13.0.0"
  },
  "devDependencies": {
    "@eslint/js": "9.31.0",
    "@sap/eslint-config": "0.4.0",
    "@tsconfig/node22": "22.0.2",
    "@types/got": "9.6.12",
    "@types/jest": "30.0.0",
    "@types/js-yaml": "4.0.9",
    "@types/node": "22.16.5",
    "eslint": "9.31.0",
    "fetch-mock": "12.5.3",
    "husky": "9.1.7",
    "is-ci": "4.1.0",
    "jest": "30.0.4",
    "jest-cli": "30.0.4",
    "jest-fetch-mock": "3.0.3",
    "jest-junit": "16.0.0",
    "jest-watch-typeahead": "3.0.1",
    "lint-staged": "16.1.2",
    "prettier": "3.6.2",
    "rimraf": "6.0.1",
    "ts-jest": "29.4.0",
    "tsc-alias": "1.8.16",
    "tsx": "4.20.3",
    "typescript": "5.8.3"
  },
  "lint-staged": {
    "./**/*.{js,ts}": [
      "eslint --quiet"
    ],
    "**/*.{json,yml,yaml,md}": [
      "prettier --write"
    ]
  }
}<|MERGE_RESOLUTION|>--- conflicted
+++ resolved
@@ -1,10 +1,6 @@
 {
   "name": "@open-resource-discovery/provider-server",
-<<<<<<< HEAD
-  "version": "0.8.4-dev.4",
-=======
   "version": "0.9.0",
->>>>>>> e7d3c6e5
   "description": "A CLI application or server that takes multiple ORD documents and other metadata files and exposes them as a ORD Provider implementation (ORD Document API)",
   "engines": {
     "node": ">=22.8.0",
