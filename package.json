--- conflicted
+++ resolved
@@ -61,13 +61,8 @@
     "@types/got": "9.6.12",
     "@types/jest": "30.0.0",
     "@types/js-yaml": "4.0.9",
-<<<<<<< HEAD
-    "@types/node": "22.18.3",
-    "@types/ws": "8.18.1",
-=======
     "@types/ws": "8.18.1",
     "@types/node": "24.3.1",
->>>>>>> 8d977f02
     "eslint": "9.35.0",
     "fetch-mock": "12.5.4",
     "husky": "9.1.7",
