--- conflicted
+++ resolved
@@ -1,10 +1,6 @@
 {
   "name": "@open-resource-discovery/provider-server",
-<<<<<<< HEAD
   "version": "1.0.0-dev.2",
-=======
-  "version": "0.10.0",
->>>>>>> f68d7904
   "description": "A CLI application or server that takes multiple ORD documents and other metadata files and exposes them as a ORD Provider implementation (ORD Document API)",
   "engines": {
     "node": ">=22.8.0",
