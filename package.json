{
  "name": "@open-resource-discovery/provider-server",
  "version": "0.9.2",
  "description": "A CLI application or server that takes multiple ORD documents and other metadata files and exposes them as a ORD Provider implementation (ORD Document API)",
  "engines": {
    "node": ">=22.8.0",
    "npm": ">=10.8.2"
  },
  "type": "module",
  "bin": "dist/src/cli.js",
  "files": [
    "dist/"
  ],
  "scripts": {
    "prebuild": "rimraf ./dist",
    "build": "tsc -p tsconfig.prod.json && tsc-alias -p tsconfig.prod.json",
    "prepublishOnly": "npm run build",
    "deploy": "npm run build && npm prune --production && cf login -a https://api.cf.sap.hana.ondemand.com -o CORE_CF -s open-discovery && cf push && npm install",
    "start": "node dist/src/cli.js",
    "dev": "tsx watch ./src/cli.ts",
    "eslint": "eslint . --fix",
    "eslint:ci": "eslint .",
    "prettier": "prettier --write \"**/*.{json,yml,yaml,md}\"",
    "prettier:ci": "prettier --check \"**/*.{json,yml,yaml,md}\"",
    "format": "npm run prettier && npm run eslint",
    "test:ci": "jest --ci --collectCoverage",
    "test:watch": "jest --watchAll",
    "test": "npm run test:ci",
    "coverage": "jest --coverage --maxWorkers=1",
    "prepare": "[ ! -z \"$CF_INSTANCE_IP\" ] || is-ci || husky"
  },
  "repository": {
    "type": "git",
    "url": "git+https://github.com/open-resource-discovery/provider-server.git"
  },
  "author": "SAP SE",
  "license": "Apache-2.0",
  "dependencies": {
    "@fastify/auth": "5.0.2",
    "@fastify/basic-auth": "6.2.0",
    "@fastify/etag": "6.0.3",
    "@fastify/static": "8.2.0",
    "@fastify/websocket": "11.2.0",
    "@octokit/rest": "20.1.2",
    "@open-resource-discovery/specification": "1.12.0",
    "bcryptjs": "3.0.2",
    "commander": "14.0.0",
    "dotenv": "17.2.2",
    "fastify": "5.6.0",
    "fastify-plugin": "5.0.1",
    "fastify-raw-body": "5.0.0",
<<<<<<< HEAD
    "isomorphic-git": "^1.33.0",
    "p-limit": "7.1.0",
=======
    "p-limit": "7.1.1",
>>>>>>> e6fac658
    "pino": "9.7.0",
    "pino-pretty": "13.1.1"
  },
  "devDependencies": {
    "@eslint/js": "9.35.0",
    "@sap/eslint-config": "0.4.0",
    "@tsconfig/node22": "22.0.2",
    "@types/got": "9.6.12",
    "@types/jest": "30.0.0",
    "@types/js-yaml": "4.0.9",
<<<<<<< HEAD
    "@types/node": "22.17.2",
    "@types/ws": "8.18.1",
    "eslint": "9.34.0",
    "fetch-mock": "12.5.3",
=======
    "@types/ws": "8.18.1",
    "@types/node": "22.18.1",
    "eslint": "9.35.0",
    "fetch-mock": "12.5.4",
>>>>>>> e6fac658
    "husky": "9.1.7",
    "is-ci": "4.1.0",
    "jest": "30.1.3",
    "jest-cli": "30.1.3",
    "jest-fetch-mock": "3.0.3",
    "jest-junit": "16.0.0",
    "jest-watch-typeahead": "3.0.1",
    "lint-staged": "16.1.6",
    "prettier": "3.6.2",
    "rimraf": "6.0.1",
    "ts-jest": "29.4.1",
    "tsc-alias": "1.8.16",
    "tsx": "4.20.5",
    "typescript": "5.9.2"
  },
  "lint-staged": {
    "./**/*.{js,ts}": [
      "eslint --quiet"
    ],
    "**/*.{json,yml,yaml,md}": [
      "prettier --write"
    ]
  }
}<|MERGE_RESOLUTION|>--- conflicted
+++ resolved
@@ -1,6 +1,6 @@
 {
   "name": "@open-resource-discovery/provider-server",
-  "version": "0.9.2",
+  "version": "0.9.3-dev",
   "description": "A CLI application or server that takes multiple ORD documents and other metadata files and exposes them as a ORD Provider implementation (ORD Document API)",
   "engines": {
     "node": ">=22.8.0",
@@ -49,12 +49,8 @@
     "fastify": "5.6.0",
     "fastify-plugin": "5.0.1",
     "fastify-raw-body": "5.0.0",
-<<<<<<< HEAD
     "isomorphic-git": "^1.33.0",
-    "p-limit": "7.1.0",
-=======
     "p-limit": "7.1.1",
->>>>>>> e6fac658
     "pino": "9.7.0",
     "pino-pretty": "13.1.1"
   },
@@ -65,17 +61,10 @@
     "@types/got": "9.6.12",
     "@types/jest": "30.0.0",
     "@types/js-yaml": "4.0.9",
-<<<<<<< HEAD
-    "@types/node": "22.17.2",
-    "@types/ws": "8.18.1",
-    "eslint": "9.34.0",
-    "fetch-mock": "12.5.3",
-=======
     "@types/ws": "8.18.1",
     "@types/node": "22.18.1",
     "eslint": "9.35.0",
     "fetch-mock": "12.5.4",
->>>>>>> e6fac658
     "husky": "9.1.7",
     "is-ci": "4.1.0",
     "jest": "30.1.3",
