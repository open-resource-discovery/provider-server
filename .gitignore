# Temp
tmp
.scannerwork

# Logs
logs
*.log
npm-debug.log*
yarn-debug.log*
yarn-error.log*
lerna-debug.log*

# TypeScript
dist/
*.tsbuildinfo

# Generated files
src/**/schemas/**.schema.json

# Dependency directories
node_modules/

# Output of 'npm pack'
*.tgz

# Runtime data
pids
*.pid
*.seed
*.pid.lock

# Reports
reports/
report.[0-9]*.[0-9]*.[0-9]*.[0-9]*.json
coverage/

# Cache Directories
.npm
.eslintcache

# Yarn Integrity file
.yarn-integrity

# dotenv environment variables file
.env
.env.test

manifest.yaml

<<<<<<< HEAD
certs_test
# Data directory for static file serving
data/
=======
# Generated worker wrapper for development
src/workers/gitOperationsWorker.js
data/*
!data/.gitkeep
>>>>>>> f68d7904
<|MERGE_RESOLUTION|>--- conflicted
+++ resolved
@@ -47,13 +47,10 @@
 
 manifest.yaml
 
-<<<<<<< HEAD
 certs_test
 # Data directory for static file serving
 data/
-=======
 # Generated worker wrapper for development
 src/workers/gitOperationsWorker.js
 data/*
-!data/.gitkeep
->>>>>>> f68d7904
+!data/.gitkeep